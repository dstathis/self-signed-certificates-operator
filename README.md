--- conflicted
+++ resolved
@@ -24,22 +24,20 @@
 juju relate self-signed-certificates <your charm>
 ```
 
-<<<<<<< HEAD
-To get the CA certificate run:
-
-```console
-juju run self-signed-certificates/0 get-ca-cert
-=======
 To obtain the CA certificate from this charm, your charm needs to support the
 `certificate_transfer` interface.
 
 ```console
 juju relate self-signed-certificates:send-ca-cert <your charm>
 ```
+To get the CA certificate run:
+
+```console
+juju run self-signed-certificates/0 get-ca-cert
+```
 
 ## Get the certificates issued by the charm
 
 ```shell
 juju run self-signed-certificates/leader get-issued-certificates
->>>>>>> e83b2f7c
 ```