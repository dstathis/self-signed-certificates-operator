#!/usr/bin/env python3
# Copyright 2023 Canonical Ltd.
# See LICENSE file for licensing details.

"""Self Signed X.509 Certificates."""

import datetime
import json
import logging
import secrets
from typing import Optional

from charms.certificate_transfer_interface.v0.certificate_transfer import (
    CertificateTransferProvides,
)
from charms.tls_certificates_interface.v2.tls_certificates import (  # type: ignore[import]
    CertificateCreationRequestEvent,
    TLSCertificatesProvidesV2,
    generate_ca,
    generate_certificate,
    generate_private_key,
)
<<<<<<< HEAD
from ops.charm import ActionEvent, CharmBase, EventBase
=======
from ops.charm import ActionEvent, CharmBase, EventBase, RelationJoinedEvent
>>>>>>> e83b2f7c
from ops.main import main
from ops.model import ActiveStatus, BlockedStatus, SecretNotFoundError, WaitingStatus

logger = logging.getLogger(__name__)


CA_CERTIFICATES_SECRET_LABEL = "ca-certificates"
SEND_CA_CERT_REL_NAME = "send-ca-cert"  # Must match metadata


class SelfSignedCertificatesCharm(CharmBase):
    """Main class to handle Juju events."""

    def __init__(self, *args):
        """Observes config change and certificate request events."""
        super().__init__(*args)
        self.tls_certificates = TLSCertificatesProvidesV2(self, "certificates")
        self.framework.observe(self.on.config_changed, self._configure_ca)
        self.framework.observe(
            self.tls_certificates.on.certificate_creation_request,
            self._on_certificate_creation_request,
        )
        self.framework.observe(self.on.secret_expired, self._configure_ca)
<<<<<<< HEAD
        self.framework.observe(self.on.get_ca_certificate_action, self._on_get_ca_certificate)
=======
        self.framework.observe(
            self.on.get_issued_certificates_action, self._on_get_issued_certificates
        )
        self.framework.observe(
            self.on[SEND_CA_CERT_REL_NAME].relation_joined,
            self._on_send_ca_cert_relation_joined,
        )
>>>>>>> e83b2f7c

    @property
    def _config_root_ca_certificate_validity(self) -> int:
        """Returns Root CA certificate validity (in days).

        Returns:
            int: Certificate validity (in days)
        """
        return int(self.model.config.get("root-ca-validity"))  # type: ignore[arg-type]

    def _on_get_issued_certificates(self, event: ActionEvent) -> None:
        """Handler for the get-issued-certificates action.

        Outputs the issued certificates per application.

        Args:
            event (ActionEvent): Juju event.

        Returns:
            event (ActionEvent): Juju event.
        """
        certificates = self.tls_certificates.get_issued_certificates()
        if not certificates:
            event.fail("No certificates issued yet.")
            return
        event.set_results({key: json.dumps(value) for key, value in certificates.items()})

    @property
    def _config_certificate_validity(self) -> int:
        """Returns certificate validity (in days).

        Returns:
            int: Certificate validity (in days)
        """
        return int(self.model.config.get("certificate-validity"))  # type: ignore[arg-type]

    @property
    def _config_ca_common_name(self) -> Optional[str]:
        """Returns the user provided common name.

         This common name should only be used when the 'generate-self-signed-certificates' config
         is set to True.

        Returns:
            str: Common name
        """
        return self.model.config.get("ca-common-name", None)

    @property
    def _root_certificate_is_stored(self) -> bool:
        """Returns whether self-signed certificate is stored Juju secret.

        Returns:
            bool: Whether certificates are stored..
        """
        try:
            self.model.get_secret(label=CA_CERTIFICATES_SECRET_LABEL)
            return True
        except SecretNotFoundError:
            return False

    def _generate_root_certificate(self) -> None:
        """Generates root certificate to be used to sign certificates.

        Stores the root certificate in a juju secret.
        If the secret is already created, we simply update its content, else we create a
        new secret.
        """
        if not self._config_ca_common_name:
            raise ValueError("CA common name should not be empty")
        private_key_password = generate_password()
        private_key = generate_private_key(password=private_key_password.encode())
        ca_certificate = generate_ca(
            private_key=private_key,
            subject=self._config_ca_common_name,
            private_key_password=private_key_password.encode(),
        )
        secret_content = {
            "private-key-password": private_key_password,
            "private-key": private_key.decode(),
            "ca-certificate": ca_certificate.decode(),
        }
        if self._root_certificate_is_stored:
            secret = self.model.get_secret(label=CA_CERTIFICATES_SECRET_LABEL)
            secret.set_content(content=secret_content)
        else:
            self.app.add_secret(
                content=secret_content,
                label=CA_CERTIFICATES_SECRET_LABEL,
                expire=datetime.timedelta(days=self._config_certificate_validity),
            )
        logger.info("Root certificates generated and stored.")

    def _configure_ca(self, event: EventBase) -> None:
        """Validates configuration and generates root certificate.

        It will revoke the certificates signed by the previous root certificate.

        Args:
            event (EventBase): Juju event
        """
        if not self.unit.is_leader():
            return
        if invalid_configs := self._invalid_configs():
            self.unit.status = BlockedStatus(
                f"The following configuration values are not valid: {invalid_configs}"
            )
            return
        self._generate_root_certificate()
        self.tls_certificates.revoke_all_certificates()
        logger.info("Revoked all previously issued certificates.")
        self._send_ca_cert()
        self.unit.status = ActiveStatus()

    def _invalid_configs(self) -> list[str]:
        """Returns list of invalid configurations.

        Returns:
            list: List of invalid config keys.
        """
        invalid_configs = []
        if not self._config_ca_common_name:
            invalid_configs.append("ca-common-name")
        if not self._config_root_ca_certificate_validity:
            invalid_configs.append("root-ca-validity")
        if not self._config_certificate_validity:
            invalid_configs.append("certificate-validity")
        return invalid_configs

    def _on_certificate_creation_request(self, event: CertificateCreationRequestEvent) -> None:
        """Handler for certificate requests.

        Args:
            event (CertificateCreationRequestEvent): Juju event
        """
        if not self.unit.is_leader():
            return
        if invalid_configs := self._invalid_configs():
            self.unit.status = BlockedStatus(
                f"The following configuration values are not valid: {invalid_configs}"
            )
            event.defer()
            return
        if not self._root_certificate_is_stored:
            self.unit.status = WaitingStatus("Root Certificate is not yet generated")
            event.defer()
            return
        ca_certificate_secret = self.model.get_secret(label=CA_CERTIFICATES_SECRET_LABEL)
        ca_certificate_secret_content = ca_certificate_secret.get_content()
        certificate = generate_certificate(
            ca=ca_certificate_secret_content["ca-certificate"].encode(),
            ca_key=ca_certificate_secret_content["private-key"].encode(),
            ca_key_password=ca_certificate_secret_content["private-key-password"].encode(),
            csr=event.certificate_signing_request.encode(),
            validity=self._config_certificate_validity,
        ).decode()
        self.tls_certificates.set_relation_certificate(
            certificate_signing_request=event.certificate_signing_request,
            certificate=certificate,
            ca=ca_certificate_secret_content["ca-certificate"],
            chain=[ca_certificate_secret_content["ca-certificate"], certificate],
            relation_id=event.relation_id,
        )
        logger.info(f"Generated certificate for relation {event.relation_id}")

<<<<<<< HEAD
    def _on_get_ca_certificate(self, event: ActionEvent):
        """Handler for the get-ca-certificate action.

        Args:
            event (ActionEvent): Juju event
        """
        if not self._root_certificate_is_stored:
            event.fail("Root Ccertificate is not yet generated")
            return
        ca_certificate_secret = self.model.get_secret(label=CA_CERTIFICATES_SECRET_LABEL)
        ca_certificate_secret_content = ca_certificate_secret.get_content()
        event.set_results({"result": ca_certificate_secret_content["ca-certificate"]})
=======
    def _on_send_ca_cert_relation_joined(self, event: RelationJoinedEvent):
        self._send_ca_cert(rel_id=event.relation.id)

    def _send_ca_cert(self, *, rel_id=None):
        """There is one (and only one) CA cert that we need to forward to multiple apps.

        Args:
            rel_id: Relation id. If not given, update all relations.
        """
        send_ca_cert = CertificateTransferProvides(self, SEND_CA_CERT_REL_NAME)
        if self._root_certificate_is_stored:
            secret = self.model.get_secret(label=CA_CERTIFICATES_SECRET_LABEL)
            secret_content = secret.get_content()
            ca = secret_content["ca-certificate"]
            if rel_id:
                send_ca_cert.set_certificate("", ca, [], relation_id=rel_id)
            else:
                for relation in self.model.relations.get(SEND_CA_CERT_REL_NAME, []):
                    send_ca_cert.set_certificate("", ca, [], relation_id=relation.id)
        else:
            for relation in self.model.relations.get(SEND_CA_CERT_REL_NAME, []):
                send_ca_cert.remove_certificate(relation.id)
>>>>>>> e83b2f7c


def generate_password() -> str:
    """Generates a random string containing 64 bytes.

    Returns:
        str: Password
    """
    return secrets.token_hex(64)


if __name__ == "__main__":
    main(SelfSignedCertificatesCharm)<|MERGE_RESOLUTION|>--- conflicted
+++ resolved
@@ -20,11 +20,7 @@
     generate_certificate,
     generate_private_key,
 )
-<<<<<<< HEAD
-from ops.charm import ActionEvent, CharmBase, EventBase
-=======
 from ops.charm import ActionEvent, CharmBase, EventBase, RelationJoinedEvent
->>>>>>> e83b2f7c
 from ops.main import main
 from ops.model import ActiveStatus, BlockedStatus, SecretNotFoundError, WaitingStatus
 
@@ -48,9 +44,7 @@
             self._on_certificate_creation_request,
         )
         self.framework.observe(self.on.secret_expired, self._configure_ca)
-<<<<<<< HEAD
         self.framework.observe(self.on.get_ca_certificate_action, self._on_get_ca_certificate)
-=======
         self.framework.observe(
             self.on.get_issued_certificates_action, self._on_get_issued_certificates
         )
@@ -58,7 +52,6 @@
             self.on[SEND_CA_CERT_REL_NAME].relation_joined,
             self._on_send_ca_cert_relation_joined,
         )
->>>>>>> e83b2f7c
 
     @property
     def _config_root_ca_certificate_validity(self) -> int:
@@ -224,7 +217,6 @@
         )
         logger.info(f"Generated certificate for relation {event.relation_id}")
 
-<<<<<<< HEAD
     def _on_get_ca_certificate(self, event: ActionEvent):
         """Handler for the get-ca-certificate action.
 
@@ -237,7 +229,7 @@
         ca_certificate_secret = self.model.get_secret(label=CA_CERTIFICATES_SECRET_LABEL)
         ca_certificate_secret_content = ca_certificate_secret.get_content()
         event.set_results({"result": ca_certificate_secret_content["ca-certificate"]})
-=======
+
     def _on_send_ca_cert_relation_joined(self, event: RelationJoinedEvent):
         self._send_ca_cert(rel_id=event.relation.id)
 
@@ -260,8 +252,6 @@
         else:
             for relation in self.model.relations.get(SEND_CA_CERT_REL_NAME, []):
                 send_ca_cert.remove_certificate(relation.id)
->>>>>>> e83b2f7c
-
 
 def generate_password() -> str:
     """Generates a random string containing 64 bytes.
